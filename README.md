--- conflicted
+++ resolved
@@ -1,14 +1,13 @@
 # WorgenX
 
-<<<<<<< HEAD
-WorgenX is a powerful Rust wordlist generator with many functionalities. You can use it in CLI or GUI mode.<br> 
-This is a fully rewritten Rust version of <a href="https://github.com/XenorInspire/WorgenX">WorgenX</a>, initially developed in C code.
-=======
-WorgenX-2.0 is a powerful Rust wordlist generator with many functionalities.<br>
+WorgenX is a powerful Rust wordlist generator with many functionalities.<br>
+You can generate efficient wordlists with a custom mask and charset, generate random passwords with a strong entropy, and benchmark the performance of your CPU.
+
+[![License: GPL v3](https://img.shields.io/badge/License-GPLv3-blue.svg)](https://www.gnu.org/licenses/gpl-3.0)
+
+
 > [!NOTE]  
-> This project is a fully rewritten Rust version of <a href="https://github.com/XenorInspire/WorgenX">WorgenX</a>, initially developed in C code.
->>>>>>> 40cf71d0
-
+>This projects starts from a fork of <a href="https://github.com/XenorInspire/WorgenX">the original project</a>, but the code has been completely rewritten in Rust, and the functionalities have been seriously improved.
 
 ## Features
 
@@ -26,12 +25,7 @@
 
 Download the latest version of WorgenX from the [releases page](https://github.com/XenorInspire/WorgenX-2.0/releases) corresponding to your operating system and your CPU architecture.
 
-<<<<<<< HEAD
-### Compile WorgenX :
-  
-=======
 #### For Debian-based systems (like Ubuntu) :
->>>>>>> 40cf71d0
 
 ```
 sudo apt install ./worgenx_<version>_<arch>.deb
